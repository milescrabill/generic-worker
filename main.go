//go:generate gw-codegen all-unix-style.yml generated_all-unix-style.go !windows
//go:generate gw-codegen windows.yml generated_windows.go

package main

import (
	"encoding/base64"
	"encoding/json"
	"encoding/xml"
	"fmt"
	"io"
	"io/ioutil"
	"log"
	"net"
	"net/http"
	"net/url"
	"os"
	"path/filepath"
	"reflect"
	"runtime"
	"runtime/debug"
	"strconv"
	"strings"
	"time"

	docopt "github.com/docopt/docopt-go"
	"github.com/taskcluster/generic-worker/process"
	"github.com/taskcluster/httpbackoff"
	"github.com/taskcluster/taskcluster-base-go/scopes"
	tcclient "github.com/taskcluster/taskcluster-client-go"
	"github.com/taskcluster/taskcluster-client-go/auth"
	"github.com/taskcluster/taskcluster-client-go/awsprovisioner"
	"github.com/taskcluster/taskcluster-client-go/queue"
	"github.com/xeipuuv/gojsonschema"
)

var (
	// Whether we are running under the aws provisioner
	configureForAws bool
	// General platform independent user settings, such as home directory, username...
	// Platform specific data should be managed in plat_<platform>.go files
	TaskUser *OSUser = &OSUser{}
	// Queue is the object we will use for accessing queue api. See
	// https://docs.taskcluster.net/reference/platform/queue/api-docs
	Queue       *queue.Queue
	Provisioner *awsprovisioner.AwsProvisioner
	// See SignedURLsManager() for more information:
	// signedURsRequestChan is the channel you can pass a channel to, to get
	// back signed urls from the Task Cluster Queue, for querying Azure queues.
	signedURLsRequestChan chan chan *queue.PollTaskUrlsResponse
	// The *currently* one-and-only channel we request signedURLs to be written
	// to. In future we might require more channels to perform requests in
	// parallel, in which case we won't have a single global package var.
	signedURLsResponseChan chan *queue.PollTaskUrlsResponse
	config                 *Config
	configFile             string
	Features               []Feature = []Feature{
		&OSGroupsFeature{},
		&LiveLogFeature{},
		&ChainOfTrustFeature{},
		&MountsFeature{},
	}

<<<<<<< HEAD
	version = "7.0.1"
=======
	version = "7.0.2alpha1"
>>>>>>> 4106ae39
	usage   = `
generic-worker
generic-worker is a taskcluster worker that can run on any platform that supports go (golang).
See http://taskcluster.github.io/generic-worker/ for more details. Essentially, the worker is
the taskcluster component that executes tasks. It requests tasks from the taskcluster queue,
and reports back results to the queue.

  Usage:
    generic-worker run                      [--config         CONFIG-FILE]
                                            [--configure-for-aws]
    generic-worker install (startup|service [--nssm           NSSM-EXE]
                                            [--service-name   SERVICE-NAME])
                                            [--config         CONFIG-FILE]
                                            [--username       USERNAME]
                                            [--password       PASSWORD]
    generic-worker show-payload-schema
    generic-worker new-openpgp-keypair      --file PRIVATE-KEY-FILE
    generic-worker --help
    generic-worker --version

  Targets:
    run                                     Runs the generic-worker in an infinite loop.
    show-payload-schema                     Each taskcluster task defines a payload to be
                                            interpreted by the worker that executes it. This
                                            payload is validated against a json schema baked
                                            into the release. This option outputs the json
                                            schema used in this version of the generic
                                            worker.
    install                                 This will install the generic worker as a
                                            Windows service. If the Windows user USERNAME
                                            does not already exist on the system, the user
                                            will be created. This user will be used to run
                                            the service.
    new-openpgp-keypair                     This will generate a fresh, new OpenPGP
                                            compliant private/public key pair. The public
                                            key will be written to stdout and the private
                                            key will be written to the specified file.

  Options:
    --config CONFIG-FILE                    Json configuration file to use. See
                                            configuration section below to see what this
                                            file should contain. When calling the install
                                            target, this is the config file that the
                                            installation should use, rather than the
                                            config to use during install.
                                            [default: generic-worker.config]
    --configure-for-aws                     This will create the CONFIG-FILE for an AWS
                                            installation by querying the AWS environment
                                            and setting appropriate values.
    --nssm NSSM-EXE                         The full path to nssm.exe to use for
                                            installing the service.
                                            [default: C:\nssm-2.24\win64\nssm.exe]
    --service-name SERVICE-NAME             The name that the Windows service should be
                                            installed under. [default: Generic Worker]
    --username USERNAME                     The Windows user to run the generic worker
                                            Windows service as. If the user does not
                                            already exist on the system, it will be
                                            created. [default: GenericWorker]
    --password PASSWORD                     The password for the username specified
                                            with -u|--username option. If not specified
                                            a random password will be generated.
    --file PRIVATE-KEY-FILE                 The path to the file to write the private key
                                            to. The parent directory must already exist.
                                            If the file exists it will be overwritten,
                                            otherwise it will be created.
    --help                                  Display this help text.
    --version                               The release version of the generic-worker.


  Configuring the generic worker:

    The configuration file for the generic worker is specified with -c|--config CONFIG-FILE
    as described above. Its format is a json dictionary of name/value pairs.

        ** REQUIRED ** properties
        =========================

          accessToken                       Taskcluster access token used by generic worker
                                            to talk to taskcluster queue.
          clientId                          Taskcluster client id used by generic worker to
                                            talk to taskcluster queue.
          workerGroup                       Typically this would be an aws region - an
                                            identifier to uniquely identify which pool of
                                            workers this worker logically belongs to.
          workerId                          A name to uniquely identify your worker.
          workerType                        This should match a worker_type managed by the
                                            provisioner you have specified.
          livelogSecret                     This should match the secret used by the
                                            stateless dns server; see
                                            https://github.com/taskcluster/stateless-dns-server
          publicIP                          The IP address for clients to be directed to
                                            for serving live logs; see
                                            https://github.com/taskcluster/livelog and
                                            https://github.com/taskcluster/stateless-dns-server
          signingKeyLocation                The PGP signing key for signing artifacts with.

        ** OPTIONAL ** properties
        =========================

          certificate                       Taskcluster certificate, when using temporary
                                            credentials only.
          provisioner_id                    The taskcluster provisioner which is taking care
                                            of provisioning environments with generic-worker
                                            running on them. [default: aws-provisioner-v1]
          refreshURLsPrematurelySecs        The number of seconds before azure urls expire,
                                            that the generic worker should refresh them.
                                            [default: 310]
          livelogExecutable                 Filepath of LiveLog executable to use; see
                                            https://github.com/taskcluster/livelog
          subdomain                         Subdomain to use in stateless dns name for live
                                            logs; see
                                            https://github.com/taskcluster/stateless-dns-server
                                            [default: taskcluster-worker.net]
          livelogCertificate                SSL certificate to be used by livelog for hosting
                                            logs over https. If not set, http will be used.
          livelogKey                        SSL key to be used by livelog for hosting logs
                                            over https. If not set, http will be used.
          usersDir                          The location where user home directories should be
                                            created on the worker. [default: C:\Users]
          downloadsDir                      The location where resources are downloaded for
                                            populating preloaded caches and readonly mounts.
                                            [default: C:\generic-worker\downloads]
          cachesDir                         The location where task caches should be stored on
                                            the worker. [default: C:\generic-worker\caches]
          cleanUpTaskDirs                   Whether to delete the home directories of the task
                                            users after the task completes. Normally you would
                                            want to do this to avoid filling up disk space,
                                            but for one-off troubleshooting, it can be useful
                                            to (temporarily) leave home directories in place.
                                            Accepted values: true or false. [default: true]
          idleShutdownTimeoutSecs           How many seconds to wait without getting a new
                                            task to perform, before shutting down the computer.
                                            An integer, >= 0. A value of 0 means "do not shut
                                            the computer down" - i.e. continue running
                                            indefinitely.
          workerTypeMetaData                This arbitrary json blob will be uploaded as an
                                            artifact called worker_type_metadata.json with each
                                            task. Providing information here, such as a URL to
                                            the code/config used to set up the worker type will
                                            mean that people running tasks on the worker type
                                            will have more information about how it was set up
                                            (for example what has been installed on the
                                            machine).
          runTasksAsCurrentUser             If true, users will not be created for tasks, but
                                            the current OS user will be used. Useful if not an
                                            administrator, e.g. when running tests. Should not
                                            be used in production! [default: false]
          requiredDiskSpaceMegabytes        The garbage collector will ensure at least this
                                            number of megabytes of disk space are available
                                            when each task starts. If it cannot free enough
                                            disk space, the worker will shut itself down.
                                            [default: 10240]
          shutdownMachineOnInternalError    If true, if the worker encounters an unrecoverable
                                            error (such as not being able to write to a
                                            required file) it will shutdown the host
                                            computer. Note this is generally only desired
                                            for machines running in production, such as on AWS
                                            EC2 spot instances. Use with caution!
                                            [default: false]
          numberOfTasksToRun                If zero, run tasks indefinitely. Otherwise, after
                                            this many tasks, exit. [default: 0]
          deploymentId                      If running with --configure-for-aws, then between
                                            tasks, at a maximum frequency of once per 30 mins,
                                            the worker will query the provisioner to get the
                                            updated worker type definition. If the deploymentId
                                            in the config of the worker type definition is
                                            different to the worker's current deploymentId, the
                                            worker will shut itself down. See
                                            https://bugzil.la/1298010

    Here is an syntactically valid example configuration file:

            {
              "accessToken":                "123bn234bjhgdsjhg234",
              "clientId":                   "hskdjhfasjhdkhdbfoisjd",
              "workerGroup":                "dev-test",
              "workerId":                   "IP_10-134-54-89",
              "workerType":                 "win2008-worker",
              "provisionerId":              "my-provisioner",
              "livelogSecret":              "baNaNa-SouP4tEa",
              "publicIP":                   "12.24.35.46",
              "signingKeyLocation":         "C:\\generic-worker\\generic-worker-gpg-signing-key.key"
            }


    If an optional config setting is not provided in the json configuration file, the
    default will be taken (defaults documented above).

    If no value can be determined for a required config setting, the generic-worker will
    exit with a failure message.

`
)

// Entry point into the generic worker...
func main() {
	arguments, err := docopt.Parse(usage, nil, true, "generic-worker "+version, false, true)
	if err != nil {
		fmt.Println("Error parsing command line arguments!")
		panic(err)
	}

	switch {
	case arguments["show-payload-schema"]:
		fmt.Println(taskPayloadSchema())

	case arguments["run"]:
		configureForAws = arguments["--configure-for-aws"].(bool)
		configFile = arguments["--config"].(string)
		config, err = loadConfig(configFile, configureForAws)
		// persist before checking for error, so we can see what the problem was...
		if config != nil {
			config.persist(configFile)
		}
		if err != nil {
			fmt.Printf("Error loading configuration from file '%v':\n", configFile)
			fmt.Printf("%v\n", err)
			os.Exit(64)
		}
		runWorker()
	case arguments["install"]:
		// platform specific...
		err := install(arguments)
		if err != nil {
			fmt.Println("Error installing generic worker:")
			fmt.Printf("%#v\n", err)
			os.Exit(65)
		}
	case arguments["new-openpgp-keypair"]:
		err := generateOpenPGPKeypair(arguments["--file"].(string))
		if err != nil {
			fmt.Println("Error generating OpenPGP keypair for worker:")
			fmt.Printf("%#v\n", err)
			os.Exit(66)
		}
	}
}

type MissingConfigError struct {
	Setting string
	File    string
}

func (err MissingConfigError) Error() string {
	return "Config setting \"" + err.Setting + "\" must be defined in file \"" + err.File + "\"."
}

func loadConfig(filename string, queryUserData bool) (*Config, error) {
	// TODO: would be better to have a json schema, and also define defaults in
	// only one place if possible (defaults also declared in `usage`)

	// first assign defaults
	c := &Config{
		Subdomain:                      "taskcluster-worker.net",
		ProvisionerID:                  "aws-provisioner-v1",
		LiveLogExecutable:              "livelog",
		RefreshUrlsPrematurelySecs:     310,
		UsersDir:                       "C:\\Users",
		CachesDir:                      "C:\\generic-worker\\caches",
		DownloadsDir:                   "C:\\generic-worker\\downloads",
		CleanUpTaskDirs:                true,
		RunTasksAsCurrentUser:          false,
		IdleShutdownTimeoutSecs:        0,
		RequiredDiskSpaceMegabytes:     10240,
		ShutdownMachineOnInternalError: false,
		NumberOfTasksToRun:             0,
		WorkerTypeMetadata: map[string]interface{}{
			"generic-worker": map[string]string{
				"go-arch":    runtime.GOARCH,
				"go-os":      runtime.GOOS,
				"go-version": runtime.Version(),
				"release":    "https://github.com/taskcluster/generic-worker/releases/tag/v" + version,
				"version":    version,
			},
		},
	}

	configFileBytes, err := ioutil.ReadFile(filename)
	// only overlay values if config file exists and could be read
	if err == nil {
		err = c.mergeInJSON(configFileBytes)
		if err != nil {
			return nil, err
		}
	}

	// now overlay with data from amazon, if applicable
	if queryUserData {
		// don't check errors, since maybe secrets are gone, but maybe we had them already from first run...
		c.updateConfigWithAmazonSettings()
	}

	// now check all required values are set
	// TODO: could probably do this with reflection to avoid explicitly listing
	// all members

	fields := []struct {
		value      interface{}
		name       string
		disallowed interface{}
	}{
		{value: c.ProvisionerID, name: "provisionerId", disallowed: ""},
		{value: c.RefreshUrlsPrematurelySecs, name: "refreshURLsPrematurelySecs", disallowed: 0},
		{value: c.AccessToken, name: "accessToken", disallowed: ""},
		{value: c.ClientID, name: "clientId", disallowed: ""},
		{value: c.WorkerGroup, name: "workerGroup", disallowed: ""},
		{value: c.WorkerID, name: "workerId", disallowed: ""},
		{value: c.WorkerType, name: "workerType", disallowed: ""},
		{value: c.LiveLogExecutable, name: "livelogExecutable", disallowed: ""},
		{value: c.LiveLogSecret, name: "livelogSecret", disallowed: ""},
		{value: c.PublicIP, name: "publicIP", disallowed: net.IP(nil)},
		{value: c.Subdomain, name: "subdomain", disallowed: ""},
		{value: c.UsersDir, name: "usersDir", disallowed: ""},
		{value: c.SigningKeyLocation, name: "signingKeyLocation", disallowed: ""},
	}

	for _, f := range fields {
		if reflect.DeepEqual(f.value, f.disallowed) {
			return c, MissingConfigError{Setting: f.name, File: filename}
		}
	}
	// all required config set!
	return c, nil
}

func runWorker() {
	// Any custom startup per platform...
	err := startup()
	// any errors are fatal
	if err != nil {
		log.Printf("OH NO!!!\n\n%#v", err)
		panic(err)
	}

	// initialise features
	for _, feature := range Features {
		feature.Initialise()
	}

	defer func() {
		if r := recover(); r != nil {
			log.Printf("Shutting down immediately - panic occurred!")
			log.Println(string(debug.Stack()))
			log.Printf("Cause: %v", r)
			if config.ShutdownMachineOnInternalError {
				immediateShutdown()
			}
		}
	}()
	// Queue is the object we will use for accessing queue api
	Queue = queue.New(
		&tcclient.Credentials{
			ClientID:    config.ClientID,
			AccessToken: config.AccessToken,
			Certificate: config.Certificate,
		},
	)
	Provisioner = awsprovisioner.New(
		&tcclient.Credentials{
			ClientID:    config.ClientID,
			AccessToken: config.AccessToken,
			Certificate: config.Certificate,
		},
	)

	// Start the SignedURLsManager in a dedicated go routine, to take care of
	// keeping signed urls up-to-date (i.e. refreshing as old urls expire).
	signedURLsRequestChan, signedURLsResponseChan = SignedURLsManager()

	// loop forever claiming and running tasks!
	lastActive := time.Now()
	lastQueriedProvisioner := time.Now()
	tasksResolved := uint(0)
	for {
		// See https://bugzil.la/1298010 - routinely check if this worker type is
		// outdated, and shut down if a new deployment is required.
		if configureForAws && time.Now().Sub(lastQueriedProvisioner) > 30*time.Minute {
			lastQueriedProvisioner = time.Now()
			shutdownIfNewDeploymentID()
		}
		// make sure at least 1 second passes between iterations
		waitASec := time.NewTimer(time.Second * 1)
		taskFound := FindAndRunTask()
		if !taskFound {
			log.Println("No task claimed...")
			if config.IdleShutdownTimeoutSecs > 0 {
				idleTime := time.Now().Sub(lastActive)
				if idleTime.Seconds() > float64(config.IdleShutdownTimeoutSecs) {
					if config.ShutdownMachineOnInternalError {
						immediateShutdown()
					}
					break
				}
			}
		} else {
			taskCleanup()
			tasksResolved++
			if tasksResolved == config.NumberOfTasksToRun {
				break
			}
			lastActive = time.Now()
		}
		// To avoid hammering queue, make sure there is at least a second
		// between consecutive requests. Note we do this even if a task ran,
		// since a task could complete in less than a second.
		<-waitASec.C
	}
}

// FindAndRunTask loops through the Azure queues in order, to find a task to
// run. If it finds one, it handles all the bookkeeping, as well as running the
// task. Returns true if it successfully claimed a task (regardless of whether
// the task ran successfully) otherwise false.
func FindAndRunTask() bool {
	// Write to the signed urls channel, to request signed urls back on
	// channel c.
	signedURLsRequestChan <- signedURLsResponseChan
	// Read the result.
	signedURLs := <-signedURLsResponseChan
	taskFound := false
	// Each of these signedURLs represent an underlying Azure queue, there
	// are multiple of these so that we can support priority. For this
	// reason the worker must poll the Azure queues in order they are
	// given.
	for _, urlPair := range signedURLs.Queues {
		// try to grab a task using the url pair (url pair = poll url + delete
		// url)
		task, err := SignedURLPair(urlPair).Poll()
		if err != nil {
			// This can be any error at all occurs in queryAzureQueue that
			// prevents us from claiming this task.  Log, and continue.
			log.Printf("%v", err)
			continue
		}
		if task == nil {
			// no task to run, and logging done in function call, so just
			// continue...
			continue
		}
		// from this point on we should "break" rather than "continue", since
		// there could be more tasks on the same queue - we only "continue"
		// to next queue if we found nothing on this queue...
		taskFound = true
		task.StatusManager = NewTaskStatusManager(task)

		// Now we found a task, run it, and then exit the loop. This is because
		// the loop is in order of priority, most important first, so we will
		// run the most important task we find, and then return, ignorning
		// remaining urls for lower priority tasks that might still be left to
		// loop through, since by the time we complete the first task, maybe
		// higher priority jobs are waiting, so we need to poll afresh.
		log.Println("Task found")
		execErr := task.run()
		if execErr.Occurred() {
			task.reportPossibleError(execErr)
		}
		break
	}
	return taskFound
}

func (task *TaskRun) reportPossibleError(err error) {
	if err != nil {
		log.Printf("ERROR encountered: %v", err)
		task.Log(err.Error())
	}
}

// Queries the given Azure Queue signed url pair (poll url/delete url) and
// translates the Azure response into a Task object
func (urlPair SignedURLPair) Poll() (*TaskRun, error) {
	queueMessagesList := new(QueueMessagesList)
	// To poll an Azure Queue the worker must do a `GET` request to the
	// `signedPollUrl` from the object, representing the Azure queue. To
	// receive multiple messages at once the parameter `&numofmessages=N`
	// may be appended to `signedPollUrl`. The parameter `N` is the
	// maximum number of messages desired, `N` can be up to 32.
	// Since we can only process one task at a time, grab only one.
	resp, _, err := httpbackoff.Get(urlPair.SignedPollURL + "&numofmessages=1")
	if err != nil {
		log.Printf("%v", err)
		return nil, err
	}
	// When executing a `GET` request to `signedPollUrl` from an Azure queue object,
	// the request will return an XML document on the form:
	//
	// ```xml
	// <QueueMessagesList>
	//     <QueueMessage>
	//       <MessageId>...</MessageId>
	//       <InsertionTime>...</InsertionTime>
	//       <ExpirationTime>...</ExpirationTime>
	//       <PopReceipt>...</PopReceipt>
	//       <TimeNextVisible>...</TimeNextVisible>
	//       <DequeueCount>...</DequeueCount>
	//       <MessageText>...</MessageText>
	//     </QueueMessage>
	//     ...
	// </QueueMessagesList>
	// ```
	// We unmarshal the response into go objects, using the go xml decoder.
	fullBody, err := ioutil.ReadAll(resp.Body)
	if err != nil {
		return nil, err
	}
	reader := strings.NewReader(string(fullBody))
	dec := xml.NewDecoder(reader)
	err = dec.Decode(&queueMessagesList)
	if err != nil {
		log.Println("ERROR: not able to xml decode the response from the azure Queue:")
		log.Println(string(fullBody))
		return nil, err
	}
	if len(queueMessagesList.QueueMessages) == 0 {
		log.Println("Zero tasks returned in Azure XML QueueMessagesList")
		return nil, nil
	}
	if size := len(queueMessagesList.QueueMessages); size > 1 {
		return nil, fmt.Errorf("%v tasks returned in Azure XML QueueMessagesList, even though &numofmessages=1 was specified in poll url", size)
	}

	// at this point we know there is precisely one QueueMessage (== task)
	qm := queueMessagesList.QueueMessages[0]

	// Utility method for replacing a placeholder within a uri with
	// a string value which first must be uri encoded...
	detokeniseUri := func(uri, placeholder, rawValue string) string {
		return strings.Replace(uri, placeholder, strings.Replace(url.QueryEscape(rawValue), "+", "%20", -1), -1)
	}

	// Before using the signedDeleteUrl the worker must replace the placeholder
	// {{messageId}} with the contents of the <MessageId> tag. It is also
	// necessary to replace the placeholder {{popReceipt}} with the URI encoded
	// contents of the <PopReceipt> tag.  Notice, that the worker must URI
	// encode the contents of <PopReceipt> before substituting into the
	// signedDeleteUrl. Otherwise, the worker will experience intermittent
	// failures.

	// Since urlPair is a value, not a pointer, we can update this copy which
	// is associated only with this particular task
	urlPair.SignedDeleteURL = detokeniseUri(
		detokeniseUri(
			urlPair.SignedDeleteURL,
			"{{messageId}}",
			qm.MessageId,
		),
		"{{popReceipt}}",
		qm.PopReceipt,
	)

	// Workers should read the value of the `<DequeueCount>` and log messages
	// that alert the operator if a message has been dequeued a significant
	// number of times, for example 15 or more.
	if qm.DequeueCount >= 15 {
		log.Printf("WARN: Queue Message with message id %v has been dequeued %v times!", qm.MessageId, qm.DequeueCount)
		deleteErr := deleteFromAzure(urlPair.SignedDeleteURL)
		if deleteErr != nil {
			log.Println("WARN: Not able to call Azure delete URL %v" + urlPair.SignedDeleteURL)
			log.Printf("%v", deleteErr)
		}
	}

	// To find the task referenced in a message the worker must base64
	// decode and JSON parse the contents of the <MessageText> tag. This
	// would return an object on the form: {taskId, runId}.
	m, err := base64.StdEncoding.DecodeString(qm.MessageText)
	if err != nil {
		// try to delete from Azure, if it fails, nothing we can do about it
		// not very serious - another worker will try to delete it
		log.Println("ERROR: Not able to base64 decode the Message Text '" + qm.MessageText + "' in Azure QueueMessage response.")
		log.Println("Deleting from Azure queue as other workers will have the same problem.")
		deleteErr := deleteFromAzure(urlPair.SignedDeleteURL)
		if deleteErr != nil {
			log.Println("WARN: Not able to call Azure delete URL %v" + urlPair.SignedDeleteURL)
			log.Printf("%v", deleteErr)
		}
		return nil, err
	}

	// initialise fields of TaskRun not contained in json string m
	taskRun := TaskRun{
		QueueMessage:  qm,
		SignedURLPair: urlPair,
		Status:        unclaimed,
	}

	// now populate remaining json fields of TaskRun from json string m
	err = json.Unmarshal(m, &taskRun)
	if err != nil {
		log.Printf("Not able to unmarshal json from base64 decoded MessageText '%v'", m)
		log.Printf("%v", err)
		deleteErr := deleteFromAzure(urlPair.SignedDeleteURL)
		if deleteErr != nil {
			log.Println("WARN: Not able to call Azure delete URL %v" + urlPair.SignedDeleteURL)
			log.Printf("%v", deleteErr)
		}
		return nil, err
	}

	return &taskRun, nil
}

// deleteFromAzure will attempt to delete a task from the Azure queue and
// return an error in case of failure
func (task *TaskRun) deleteFromAzure() error {
	if task == nil {
		return fmt.Errorf("Cannot delete task from Azure - task is nil")
	}
	log.Println("Deleting task " + task.TaskID + " from Azure queue...")
	return deleteFromAzure(task.SignedURLPair.SignedDeleteURL)
}

// deleteFromAzure is a wrapper around calling an Azure delete URL with error
// handling in case of failure
func deleteFromAzure(deleteUrl string) error {

	// Messages are deleted from the Azure queue with a DELETE request to the
	// signedDeleteUrl from the Azure queue object returned from
	// queue.pollTaskUrls.

	// Also remark that the worker must delete messages if the queue.claimTask
	// operations fails with a 4xx error. A 400 hundred range error implies
	// that the task wasn't created, not scheduled or already claimed, in
	// either case the worker should delete the message as we don't want
	// another worker to receive message later.

	httpCall := func() (*http.Response, error, error) {
		req, err := http.NewRequest("DELETE", deleteUrl, nil)
		if err != nil {
			return nil, nil, err
		}
		resp, err := http.DefaultClient.Do(req)
		return resp, err, nil
	}

	resp, _, err := httpbackoff.Retry(httpCall)

	// Notice, that failure to delete messages from Azure queue is serious, as
	// it wouldn't manifest itself in an immediate bug. Instead if messages
	// repeatedly fails to be deleted, it would result in a lot of unnecessary
	// calls to the queue and the Azure queue. The worker will likely continue
	// to work, as the messages eventually disappears when their deadline is
	// reached. However, the provisioner would over-provision aggressively as
	// it would be unable to tell the number of pending tasks. And the worker
	// would spend a lot of time attempting to claim faulty messages. For these
	// reasons outlined above it's strongly advised that workers logs failures
	// to delete messages from Azure queues.
	if err != nil {
		log.Printf("Not able to delete task from azure queue (delete url: %v)", deleteUrl)
		log.Printf("%v", err)
		return err
	}
	log.Printf("Successfully deleted task from azure queue (delete url: %v) with http response code %v.", deleteUrl, resp.StatusCode)
	// no errors occurred, yay!
	return nil
}

func (task *TaskRun) setReclaimTimer() {
	// Reclaiming Tasks
	// ----------------
	// When the worker has claimed a task, it's said to have a claim to a given
	// `taskId`/`runId`. This claim has an expiration, see the `takenUntil`
	// property in the _task status structure_ returned from `queue.claimTask`
	// and `queue.reclaimTask`. A worker must call `queue.reclaimTask` before
	// the claim denoted in `takenUntil` expires. It's recommended that this
	// attempted a few minutes prior to expiration, to allow for clock drift.

	// First time we need to check claim response, after that, need to check reclaim response
	log.Println("Setting reclaim timer...")
	var takenUntil time.Time
	if len(task.TaskReclaimResponse.Status.Runs) > 0 {
		takenUntil = time.Time(task.TaskReclaimResponse.Status.Runs[task.RunID].TakenUntil)
	} else {
		takenUntil = time.Time(task.TaskClaimResponse.Status.Runs[task.RunID].TakenUntil)
	}
	log.Printf("Current claim will expire at %v", takenUntil)

	// Attempt to reclaim 3 mins earlier...
	reclaimTime := takenUntil.Add(time.Minute * -3)
	log.Printf("Reclaiming 3 mins earlier, at %v", reclaimTime)
	waitTimeUntilReclaim := reclaimTime.Sub(time.Now())
	log.Printf("Time to wait until then is %v", waitTimeUntilReclaim)
	// sanity check - only set an alarm, if wait time > 30s, so we can't hammer queue
	if waitTimeUntilReclaim.Seconds() > 30 {
		log.Println("This is more than 30 seconds away - so setting a timer")
		task.reclaimTimer = time.AfterFunc(
			waitTimeUntilReclaim, func() {
				err := task.StatusManager.Reclaim()
				if err == nil {
					// only set another reclaim timer if the previous reclaim succeeded
					task.setReclaimTimer()
				} else {
					log.Printf("Encountered exception when reclaiming task %v: %v", task.TaskID, err)
					log.Printf("Killing task %v since I cannot reclaim it", task.TaskID)
					task.Logf("Killing process since task reclaim resulted in exception: %v", err)
					task.kill()
				}
			},
		)
	} else {
		log.Println("WARNING ******************** This is NOT more than 30 seconds away - so NOT setting a timer")
	}
}

func (task *TaskRun) fetchTaskDefinition() {
	// Fetch task definition
	task.Definition = task.TaskClaimResponse.Task
}

func (task *TaskRun) validatePayload() *CommandExecutionError {
	jsonPayload := task.Definition.Payload
	log.Printf("JSON payload: %s", jsonPayload)
	schemaLoader := gojsonschema.NewStringLoader(taskPayloadSchema())
	docLoader := gojsonschema.NewStringLoader(string(jsonPayload))
	result, err := gojsonschema.Validate(schemaLoader, docLoader)
	if err != nil {
		return MalformedPayloadError(err)
	}
	if !result.Valid() {
		task.Log("TASK FAIL since the task payload is invalid. See errors:")
		for _, desc := range result.Errors() {
			task.Logf("- %s", desc)
		}
		// Dealing with Invalid Task Payloads
		// ----------------------------------
		// If the task payload is malformed or invalid, keep in mind that the
		// queue doesn't validate the contents of the `task.payload` property,
		// the worker may resolve the current run by reporting an exception.
		// When reporting an exception, using `queue.reportException` the
		// worker should give a `reason`. If the worker is unable execute the
		// task specific payload/code/logic, it should report exception with
		// the reason `malformed-payload`.
		//
		// This can also be used if an external resource that is referenced in
		// a declarative nature doesn't exist. Generally, it should be used if
		// we can be certain that another run of the task will have the same
		// result. This differs from `queue.reportFailed` in the sense that we
		// report a failure if the task specific code failed.
		//
		// Most tasks includes a lot of declarative steps, such as poll a
		// docker image, create cache folder, decrypt encrypted environment
		// variables, set environment variables and etc. Clearly, if decryption
		// of environment variables fail, there is no reason to retry the task.
		// Nor can it be said that the task failed, because the error wasn't
		// cause by execution of Turing complete code.
		//
		// If however, we run some executable code referenced in `task.payload`
		// and the code crashes or exists non-zero, then the task is said to be
		// failed. The difference is whether or not the unexpected behavior
		// happened before or after the execution of task specific Turing
		// complete code.
		return MalformedPayloadError(fmt.Errorf("Validation of payload failed for task %v", task.TaskID))
	}
	err = json.Unmarshal(jsonPayload, &task.Payload)
	if err != nil {
		return MalformedPayloadError(err)
	}
	for _, artifact := range task.Payload.Artifacts {
		if time.Time(artifact.Expires).Before(time.Time(task.Definition.Deadline)) {
			return MalformedPayloadError(fmt.Errorf("Malformed payload: artifact '%v' expires before task deadline (%v is before %v)", artifact.Path, artifact.Expires, task.Definition.Deadline))
		}
	}
	return nil
}

type CommandExecutionError struct {
	TaskStatus TaskStatus
	Cause      error
	Reason     TaskUpdateReason
}

func executionError(reason TaskUpdateReason, status TaskStatus, err error) *CommandExecutionError {
	if err == nil {
		return nil
	}
	return &CommandExecutionError{
		Cause:      err,
		Reason:     reason,
		TaskStatus: status,
	}
}

func ResourceUnavailable(err error) *CommandExecutionError {
	return executionError("resource-unavailable", errored, err)
}

func MalformedPayloadError(err error) *CommandExecutionError {
	return executionError("malformed-payload", errored, err)
}

func Failure(err error) *CommandExecutionError {
	return executionError("", failed, err)
}

func (task *TaskRun) Logf(format string, v ...interface{}) {
	task.Log(fmt.Sprintf(format, v...))
}

func (task *TaskRun) Log(message string) {
	if task.logWriter != nil {
		for _, line := range strings.Split(message, "\n") {
			task.logWriter.Write([]byte("[taskcluster " + tcclient.Time(time.Now()).String() + "] " + line + "\n"))
		}
	}
}

func (err *CommandExecutionError) Error() string {
	return fmt.Sprintf("%v", err.Cause)
}

func (task *TaskRun) ExecuteCommand(index int) *CommandExecutionError {
	task.Logf("Executing command %v: %v", index, task.formatCommand(index))
	log.Println("Executing command " + strconv.Itoa(index) + ": " + task.Commands[index].String())
	cee := task.prepareCommand(index)
	if cee != nil {
		panic(cee)
	}

	result := task.Commands[index].Execute()
	task.Logf("%v", result)

	switch {
	case result.Failed():
		return &CommandExecutionError{
			Cause:      result.FailureCause(),
			TaskStatus: failed,
		}
	case result.Crashed():
		panic(result.CrashCause())
	}
	return nil
}

func (task *TaskRun) claim() (err *CommandExecutionError) {
	// If there is one or more messages the worker must claim the tasks
	// referenced in the messages, and delete the messages.
	e := task.StatusManager.Claim()
	if e != nil {
		return ResourceUnavailable(fmt.Errorf("Not able to claim task %v due to %v", task.TaskID, e))
	}
	return nil
}

type executionErrors []*CommandExecutionError

func (e *executionErrors) add(err *CommandExecutionError) {
	if err == nil {
		return
	}
	if e == nil {
		*e = executionErrors{err}
	} else {
		*e = append(*e, err)
	}
}

func (err *executionErrors) Error() string {
	if !err.Occurred() {
		return ""
	}
	text := "Task not successful due to following exception(s):\n"
	for i, e := range *err {
		text += fmt.Sprintf("Exception %v)\n%v\n", i+1, e)
	}
	return text
}

func (err *executionErrors) Occurred() bool {
	return len(*err) > 0
}

func (task *TaskRun) resolve(e *executionErrors) *CommandExecutionError {
	log.Println("Resolving task...")
	if !e.Occurred() {
		return ResourceUnavailable(task.StatusManager.ReportCompleted())
	}
	if (*e)[0].TaskStatus == failed {
		return ResourceUnavailable(task.StatusManager.ReportFailed())
	}
	return ResourceUnavailable(task.StatusManager.ReportException((*e)[0].Reason))
}

func (task *TaskRun) setMaxRunTimer() {
	// Terminating the Worker Early
	// ----------------------------
	// If the worker finds itself having to terminate early, for example a spot
	// nodes that detects pending termination. Or a physical machine ordered to
	// be provisioned for another purpose, the worker should report exception
	// with the reason `worker-shutdown`. Upon such report the queue will
	// resolve the run as exception and create a new run, if the task has
	// additional retries left.
	go func() {
		time.Sleep(task.maxRunTimeDeadline.Sub(time.Now()))
		// ignore any error - in the wrong go routine to properly handle it
		task.StatusManager.Abort()
	}()
}

func (task *TaskRun) kill() {
	for _, command := range task.Commands {
		command.Kill()
	}
}

func (task *TaskRun) createLogFile() io.WriteCloser {
	absLogFile := filepath.Join(TaskUser.HomeDir, "public", "logs", "live_backing.log")
	logFileHandle, err := os.Create(absLogFile)
	if err != nil {
		panic(err)
	}
	task.logWriter = logFileHandle
	return logFileHandle
}

func (task *TaskRun) logHeader() {
	jsonBytes, err := json.MarshalIndent(config.WorkerTypeMetadata, "  ", "  ")
	if err != nil {
		panic(err)
	}
	task.Log("Worker Type (" + config.WorkerType + ") settings:")
	task.Log("  " + string(jsonBytes))
	task.Log("=== Task Starting ===")
}

func (task *TaskRun) run() (err *executionErrors) {

	// err is essentially a list of all errors that occur. We'll base the task
	// resolution on the first error that occurs. The err.add(<error-or-nil>)
	// function is a simple way of adding an error to the list, if one occurs,
	// otherwise not adding it, if it is nil

	// note, since we return the value pointed to by `err`, we can continue
	// to manipulate `err` even in defer statements, and this will affect
	// return value of this method.

	err = &executionErrors{}

	err.add(task.claim())
	if err.Occurred() {
		return
	}
	defer func() {
		if r := recover(); r != nil {
			err.add(executionError("worker-shutdown", errored, fmt.Errorf("%#v", r)))
			defer panic(r)
		}
		err.add(task.resolve(err))
	}()

	task.setReclaimTimer()
	task.fetchTaskDefinition()

	logHandle := task.createLogFile()
	defer func() {
		// log any errors that occurred
		if err.Occurred() {
			task.Log(err.Error())
		}
		if r := recover(); r != nil {
			task.Log(string(debug.Stack()))
			task.Logf("%#v", r)
			defer panic(r)
		}
		task.closeLog(logHandle)
		err.add(task.uploadLog("public/logs/live_backing.log"))
	}()

	err.add(task.validatePayload())
	if err.Occurred() {
		return
	}
	log.Printf("Running task https://tools.taskcluster.net/task-inspector/#%v/%v", task.TaskID, task.RunID)

	task.Commands = make([]*process.Command, len(task.Payload.Command))
	// need to include deadline in commands, so need to set it already here
	task.maxRunTimeDeadline = time.Now().Add(time.Second * time.Duration(task.Payload.MaxRunTime))
	// generate commands, in case features want to modify them
	for i, _ := range task.Payload.Command {
		err := task.generateCommand(i) // platform specific
		if err != nil {
			panic(err)
		}
	}

	taskFeatures := []TaskFeature{}

	// create task features
	for _, feature := range Features {
		if feature.IsEnabled(task.Payload.Features) {
			taskFeature := feature.NewTaskFeature(task)
			requiredScopes := taskFeature.RequiredScopes()
			scopesSatisfied, scopeValidationErr := scopes.Given(task.Definition.Scopes).Satisfies(requiredScopes, auth.New(nil))
			if scopeValidationErr != nil {
				// presumably we couldn't expand assume:* scopes due to auth
				// service unavailability
				err.add(ResourceUnavailable(scopeValidationErr))
				continue
			}
			if !scopesSatisfied {
				err.add(MalformedPayloadError(fmt.Errorf("Feature %q requires scopes:\n\n%v\n\nbut task only has scopes:\n\n%v\n\nYou probably should add some scopes to your task definition.", feature.Name(), requiredScopes, scopes.Given(task.Definition.Scopes))))
				continue
			}
			taskFeatures = append(taskFeatures, taskFeature)
		}
	}
	if err.Occurred() {
		return
	}

	// start task features
	for _, taskFeature := range taskFeatures {
		err.add(taskFeature.Start())
		if err.Occurred() {
			return
		}
		defer func(taskFeature TaskFeature) {
			err.add(taskFeature.Stop())
		}(taskFeature)
	}

	defer func() {
		for _, artifact := range task.PayloadArtifacts() {
			err.add(task.uploadArtifact(artifact))
		}
	}()

	task.logHeader()
	task.setMaxRunTimer()

	started := time.Now()

	for i, _ := range task.Payload.Command {
		err.add(task.ExecuteCommand(i))
		if err.Occurred() {
			return
		}
	}

	finished := time.Now()
	task.Log("=== Task Finished ===")
	task.Log("Task Duration: " + finished.Sub(started).String())

	return
}

func writeToFileAsJSON(obj interface{}, filename string) error {
	jsonBytes, err := json.MarshalIndent(obj, "", "  ")
	if err != nil {
		return err
	}
	log.Printf("Saving generic worker config in file %v with content:\n%v\n", filename, string(jsonBytes))
	return ioutil.WriteFile(filename, append(jsonBytes, '\n'), 0644)
}

func (task *TaskRun) closeLog(logHandle io.WriteCloser) {
	err := logHandle.Close()
	if err != nil {
		panic(err)
	}
}

func (task *TaskRun) uploadBackingLog() *CommandExecutionError {
	log.Println("Uploading full log file")
	err := task.uploadLog("public/logs/live_backing.log")
	if err != nil {
		return ResourceUnavailable(err)
	}

	return nil
}

// writes config to json file
func (c *Config) persist(file string) error {
	fmt.Println("Worker ID: " + c.WorkerID)
	fmt.Println("Creating file " + file + "...")
	return writeToFileAsJSON(c, file)
}

func convertNilToEmptyString(val interface{}) string {
	if val == nil {
		return ""
	}
	return val.(string)
}<|MERGE_RESOLUTION|>--- conflicted
+++ resolved
@@ -61,11 +61,7 @@
 		&MountsFeature{},
 	}
 
-<<<<<<< HEAD
-	version = "7.0.1"
-=======
 	version = "7.0.2alpha1"
->>>>>>> 4106ae39
 	usage   = `
 generic-worker
 generic-worker is a taskcluster worker that can run on any platform that supports go (golang).

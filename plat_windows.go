package main

import (
	"bufio"
	"fmt"
	"io/ioutil"
	"log"
	"os"
	"os/exec"
	"path/filepath"
	stdlibruntime "runtime"
	"strconv"
	"strings"
	"syscall"
	"time"
	"unsafe"

	"github.com/dchest/uniuri"
	"github.com/taskcluster/generic-worker/process"
	"github.com/taskcluster/generic-worker/runtime"
	"github.com/taskcluster/generic-worker/win32"
	"golang.org/x/sys/windows"
	"golang.org/x/sys/windows/registry"
)

var sidsThatCanControlDesktopAndWindowsStation map[string]bool = map[string]bool{}

type TaskContext struct {
	TaskDir      string
	LogonSession *process.LogonSession
}

func platformFeatures() []Feature {
	return []Feature{
		&RDPFeature{},
		&RunAsAdministratorFeature{}, // depends on (must appear later in list than) OSGroups feature
	}
}

func immediateReboot() {
	log.Println("Immediate reboot being issued...")
	cmd := exec.Command("C:\\Windows\\System32\\shutdown.exe", "/r", "/t", "3", "/c", "generic-worker requested reboot")
	err := cmd.Run()
	if err != nil {
		log.Fatal(err)
	}
}

func immediateShutdown(cause string) {
	log.Println("Immediate shutdown being issued...")
	log.Println(cause)
	cmd := exec.Command("C:\\Windows\\System32\\shutdown.exe", "/s", "/t", "3", "/c", cause)
	err := cmd.Run()
	if err != nil {
		log.Fatal(err)
	}
}

func exceptionOrFailure(errCommand error) *CommandExecutionError {
	switch errCommand.(type) {
	case *exec.ExitError:
		return &CommandExecutionError{
			Cause:      errCommand,
			TaskStatus: failed,
		}
	}
	panic(errCommand)
}

func processCommandOutput(callback func(line string), prog string, options ...string) error {
	out, err := exec.Command(prog, options...).Output()
	if err != nil {
		log.Printf("%v", err)
		return err
	}
	for _, line := range strings.Split(string(out), "\r\n") {
		trimmedLine := strings.Trim(line, "\r\n ")
		callback(trimmedLine)
	}
	return nil
}

func deleteTaskDir(path string) error {
	log.Print("Trying to remove directory '" + path + "' via os.RemoveAll(path) call as GenericWorker user...")
	err := os.RemoveAll(path)
	if err == nil {
		return nil
	}
	log.Print("WARNING: could not delete directory '" + path + "' with os.RemoveAll(path) method")
	log.Printf("%v", err)
	log.Print("Trying to remove directory '" + path + "' via del command as GenericWorker user...")
	err = runtime.RunCommands(
		false,
		[]string{
			"cmd", "/c", "del", "/s", "/q", "/f", path,
		},
	)
	if err != nil {
		log.Printf("%#v", err)
	}
	return err
}

func prepareTaskUser(userName string) (reboot bool) {
	taskContext.LogonSession = &process.LogonSession{
		User: &runtime.OSUser{
			Name: userName,
		},
	}
	if autoLogonUser, _ := AutoLogonCredentials(); userName == autoLogonUser {
		// make sure user has completed logon before doing anything else
		// timeout of 3 minutes should be plenty - note, this function will
		// return as soon as user has logged in *and* user profile directory
		// has been created - the timeout just sets an upper cap
		hToken, err := win32.InteractiveUserToken(3 * time.Minute)
		if err != nil {
			panic(err)
		}
		loginInfo := &process.LoginInfo{
			HUser: hToken,
		}
		// At this point, we know we have already booted into the new task user, and the user
		// is logged in.
		// Note we don't create task directory before logging in, since
		// if the task directory is also the user profile home, this
		// would mess up the windows logon process.
		err = os.MkdirAll(taskContext.TaskDir, 0777)
		if err != nil {
			panic(err)
		}
		// Make sure task user has full control of task directory. Due to
		// https://bugzilla.mozilla.org/show_bug.cgi?id=1439588#c38 we can't
		// assume previous MkdirAll has granted this permission.
		err = exec.Command("icacls", taskContext.TaskDir, "/grant", taskContext.LogonSession.User.Name+":(OI)(CI)F").Run()
		if err != nil {
			panic(err)
		}
		if script := config.RunAfterUserCreation; script != "" {
			command, err := process.NewCommand([]string{script}, taskContext.TaskDir, nil, loginInfo)
			if err != nil {
				panic(err)
			}
			command.DirectOutput(os.Stdout)
			result := command.Execute()
			log.Printf("%v", result)
			switch {
			case result.Failed():
				panic(result.FailureCause())
			case result.Crashed():
				panic(result.CrashCause())
			}
		}
		return false
	}
	// create user
	user := &runtime.OSUser{
		Name:     userName,
		Password: generatePassword(),
	}
	err := user.CreateNew()
	if err != nil {
		panic(err)
	}
	// set APPDATA
	var loginInfo *process.LoginInfo
	loginInfo, err = process.NewLoginInfo(user.Name, user.Password)
	if err != nil {
		panic(err)
	}
	err = RedirectAppData(loginInfo.HUser, filepath.Join(taskContext.TaskDir, "AppData"))
	if err != nil {
		panic(err)
	}
	err = loginInfo.Logout()
	if err != nil {
		panic(err)
	}
	// configure worker to auto-login to this newly generated user account
	err = SetAutoLogin(user)
	if err != nil {
		panic(err)
	}
	log.Print("Exiting worker so it can reboot...")
	return true
}

// Uses [A-Za-z0-9] characters (default set) to avoid strange escaping problems
// that could potentially affect security. Prefixed with `pWd0_` to ensure
// password contains a special character (_), lowercase and uppercase letters,
// and a number. This is useful if the OS has a strict password policy
// requiring all of these. The total password length is 29 characters (24 of
// which are random). 29 characters should not be too long for the OS. The 24
// random characters of [A-Za-z0-9] provide (26+26+10)^24 possible permutations
// (approx 143 bits of randomness). Randomisation is not seeded, so results
// should not be reproducible.
func generatePassword() string {
	return "pWd0_" + uniuri.NewLen(24)
}

func deleteExistingOSUsers() {
	log.Print("Looking for existing task users to delete...")
	err := processCommandOutput(deleteOSUserAccount, "wmic", "useraccount", "get", "name")
	if err != nil {
		log.Print("WARNING: could not list existing Windows user accounts")
		log.Printf("%v", err)
	}
}

func deleteOSUserAccount(line string) {
	if strings.HasPrefix(line, "task_") {
		if autoLogonUser, _ := AutoLogonCredentials(); line != autoLogonUser {
			user := line
			log.Print("Attempting to remove Windows user " + user + "...")
			err := runtime.RunCommands(false, []string{"net", "user", user, "/delete"})
			if err != nil {
				log.Print("WARNING: Could not remove Windows user account " + user)
				log.Printf("%v", err)
			}
		}
	}
}

func (task *TaskRun) generateCommand(index int) error {
	commandName := fmt.Sprintf("command_%06d", index)
	wrapper := filepath.Join(taskContext.TaskDir, commandName+"_wrapper.bat")
	log.Printf("Creating wrapper script: %v", wrapper)
	loginInfo := task.LoginInfo
	command, err := process.NewCommand([]string{wrapper}, taskContext.TaskDir, nil, loginInfo)
	if err != nil {
		return err
	}
	task.logMux.RLock()
	defer task.logMux.RUnlock()
	command.DirectOutput(task.logWriter)
	task.Commands[index] = command
	return nil
}

func (task *TaskRun) prepareCommand(index int) *CommandExecutionError {
	// In order that capturing of log files works, create a custom .bat file
	// for the task which redirects output to a log file...
	env := filepath.Join(taskContext.TaskDir, "env.txt")
	dir := filepath.Join(taskContext.TaskDir, "dir.txt")
	commandName := fmt.Sprintf("command_%06d", index)
	wrapper := filepath.Join(taskContext.TaskDir, commandName+"_wrapper.bat")
	script := filepath.Join(taskContext.TaskDir, commandName+".bat")
	contents := ":: This script runs command " + strconv.Itoa(index) + " defined in TaskId " + task.TaskID + "..." + "\r\n"
	contents += "@echo off\r\n"

	// At the end of each command we export all the env vars, and import them
	// at the start of the next command. Otherwise env variable changes would
	// be lost. Similarly, we store the current directory at the end of each
	// command, and cd into it at the beginning of the subsequent command. The
	// very first command takes the env settings from the payload, and the
	// current directory is set to the home directory of the newly created
	// user.

	// If this is first command, take env from task payload, and cd into home
	// directory
	if index == 0 {
		envVars := map[string]string{}
		for k, v := range task.Payload.Env {
			envVars[k] = v
		}
		for envVar, envValue := range envVars {
			// log.Printf("Setting env var: %v=%v", envVar, envValue)
			contents += "set " + envVar + "=" + envValue + "\r\n"
		}
		contents += "set TASK_ID=" + task.TaskID + "\r\n"
		contents += "cd \"" + taskContext.TaskDir + "\"" + "\r\n"

		// Otherwise get the env from the previous command
	} else {
		for _, x := range [2][2]string{{env, "set "}, {dir, "cd "}} {
			file, err := os.Open(x[0])
			if err != nil {
				panic(fmt.Errorf("Could not read from file %v\n%v", x[0], err))
			}
			defer file.Close()

			scanner := bufio.NewScanner(file)
			for scanner.Scan() {
				contents += x[1] + scanner.Text() + "\r\n"
			}

			if err := scanner.Err(); err != nil {
				panic(err)
			}
		}
	}

	// see http://blogs.msdn.com/b/oldnewthing/archive/2008/09/26/8965755.aspx
	// need to explicitly unset as we rely on it later
	contents += "set errorlevel=\r\n"

	// now make sure output is enabled again

	// now call the actual script that runs the command

	// ******************************
	// old version that WROTE TO A FILE:
	//      contents += "call " + script + " > " + absLogFile + " 2>&1" + "\r\n"
	// ******************************
	contents += "call " + script + " 2>&1" + "\r\n"
	contents += "@echo off" + "\r\n"

	// store exit code
	contents += "set tcexitcode=%errorlevel%\r\n"

	// now store env for next command, unless this is the last command
	if index != len(task.Payload.Command)-1 {
		contents += "set > " + env + "\r\n"
		contents += "cd > " + dir + "\r\n"
	}

	// exit with stored exit code
	contents += "exit /b %tcexitcode%\r\n"

	// now generate the .bat script that runs all of this
	err = ioutil.WriteFile(
		wrapper,
		[]byte(contents),
		0755,
	)
	if err != nil {
		panic(err)
	}

<<<<<<< HEAD
	// // See https://bugzilla.mozilla.org/show_bug.cgi?id=1439588#c38
	// log.Print("icacls to make wrapper executable...")
	// // Need brackets around 'x' as it is a specific right, not a simple right
	// ccc = exec.Command("icacls", wrapper, "/grant", taskContext.LogonSession.User.Name+":f")
	// ccc.Stdout = os.Stdout
	// ccc.Stderr = os.Stderr
	// err = ccc.Run()
	// if err != nil {
	// 	panic(err)
	// }
=======
	// See https://bugzilla.mozilla.org/show_bug.cgi?id=1439588#c38
	// Need brackets around 'x' as it is a specific right, not a simple right
	ccc = exec.Command("icacls", wrapper, "/grant", taskContext.LogonSession.User.Name+":(x)")
	// ccc.Stdout = os.Stdout
	// ccc.Stderr = os.Stderr
	err = ccc.Run()
	if err != nil {
		panic(err)
	}
>>>>>>> 0e7f3ff3

	// Now make the actual task a .bat script
	fileContents := []byte(strings.Join([]string{
		"@echo on",
		task.Payload.Command[index],
	}, "\r\n"))

	err = ioutil.WriteFile(
		script,
		fileContents,
		0755,
	)
	if err != nil {
		panic(err)
	}

<<<<<<< HEAD
	// // See https://bugzilla.mozilla.org/show_bug.cgi?id=1439588#c38
	// log.Print("icacls to make script executable...")
	// // Need brackets around 'x' as it is a specific right, not a simple right
	// ccc = exec.Command("icacls", script, "/grant", taskContext.LogonSession.User.Name+":f")
	// ccc.Stdout = os.Stdout
	// ccc.Stderr = os.Stderr
	// err = ccc.Run()
	// if err != nil {
	// 	panic(err)
	// }
=======
	// See https://bugzilla.mozilla.org/show_bug.cgi?id=1439588#c38
	log.Print("icacls to make script executable...")
	// Need brackets around 'x' as it is a specific right, not a simple right
	ccc = exec.Command("icacls", script, "/grant", taskContext.LogonSession.User.Name+":(x)")
	// ccc.Stdout = os.Stdout
	// ccc.Stderr = os.Stderr
	err = ccc.Run()
	if err != nil {
		panic(err)
	}
>>>>>>> 0e7f3ff3

	// log.Printf("Script %q:", script)
	// log.Print("Contents:")
	// log.Print(string(fileContents))

	// log.Printf("Wrapper script %q:", wrapper)
	// log.Print("Contents:")
	// log.Print(contents)

	return nil
}

func taskCleanup() error {
	if config.CleanUpTaskDirs {
		deleteTaskDirs()
	}
	// note if this fails, we carry on without throwing an error
	if !config.RunTasksAsCurrentUser {
		deleteExistingOSUsers()
	}
	return nil
}

func install(arguments map[string]interface{}) (err error) {
	exePath, err := ExePath()
	if err != nil {
		return err
	}
	configFile := convertNilToEmptyString(arguments["--config"])
	switch {
	case arguments["service"]:
		nssm := convertNilToEmptyString(arguments["--nssm"])
		serviceName := convertNilToEmptyString(arguments["--service-name"])
		dir := filepath.Dir(exePath)
		return deployService(configFile, nssm, serviceName, exePath, dir)
	}
	log.Fatal("Unknown install target - only 'service' is allowed")
	return nil
}

func CreateRunGenericWorkerBatScript(batScriptFilePath string) error {
	batScriptContents := []byte(strings.Join([]string{
		`:: Run generic-worker`,
		``,
		`:: step inside folder containing this script`,
		`pushd %~dp0`,
		``,
		`.\generic-worker.exe run --configure-for-aws > .\generic-worker.log 2>&1`,
		``,
		`:: Possible exit codes:`,
		`::    0: all tasks completed   - only occurs when numberOfTasksToRun > 0`,
		`::   67: rebooting             - system reboot has been triggered`,
		`::   68: idle timeout          - system shutdown has been triggered if shutdownMachineOnIdle=true`,
		`::   69: internal error        - system shutdown has been triggered if shutdownMachineOnInternalError=true`,
		`::   70: deployment ID changed - system shutdown has been triggered`,
		``,
	}, "\r\n"))
	err := ioutil.WriteFile(batScriptFilePath, batScriptContents, 0755)
	if err != nil {
		return fmt.Errorf("Was not able to create file %q with access permissions 0755 due to %s", batScriptFilePath, err)
	}
	return nil
}

func SetAutoLogin(user *runtime.OSUser) error {
	k, _, err := registry.CreateKey(registry.LOCAL_MACHINE, `SOFTWARE\Microsoft\Windows NT\CurrentVersion\Winlogon`, registry.WRITE)
	if err != nil {
		return fmt.Errorf(`Was not able to create registry key 'SOFTWARE\Microsoft\Windows NT\CurrentVersion\Winlogon' due to %s`, err)
	}
	defer k.Close()
	err = k.SetDWordValue("AutoAdminLogon", 1)
	if err != nil {
		return fmt.Errorf(`Was not able to set registry entry 'SOFTWARE\Microsoft\Windows NT\CurrentVersion\Winlogon\AutoAdminLogon' to 1 due to %s`, err)
	}
	err = k.SetStringValue("DefaultUserName", user.Name)
	if err != nil {
		return fmt.Errorf(`Was not able to set registry entry 'SOFTWARE\Microsoft\Windows NT\CurrentVersion\Winlogon\DefaultUserName' to %q due to %s`, user.Name, err)
	}
	err = k.SetStringValue("DefaultPassword", user.Password)
	if err != nil {
		return fmt.Errorf(`Was not able to set registry entry 'SOFTWARE\Microsoft\Windows NT\CurrentVersion\Winlogon\DefaultPassword' to %q due to %s`, user.Password, err)
	}
	return nil
}

// deploys the generic worker as a windows service, running under the windows
// user specified with username/password, such that the generic worker runs
// with the given configuration file configFile. the http://nssm.cc/ executable
// is required to install the service, specified as a file system path. The
// serviceName is the service name given to the newly created service. if the
// service already exists, it is simply updated.
func deployService(configFile, nssm, serviceName, exePath, dir string) error {
	targetScript := filepath.Join(filepath.Dir(exePath), "run-generic-worker.bat")
	err := CreateRunGenericWorkerBatScript(targetScript)
	if err != nil {
		return err
	}
	return runtime.RunCommands(
		false,
		[]string{nssm, "install", serviceName, targetScript},
		[]string{nssm, "set", serviceName, "AppDirectory", dir},
		[]string{nssm, "set", serviceName, "DisplayName", serviceName},
		[]string{nssm, "set", serviceName, "Description", "A taskcluster worker that runs on all mainstream platforms"},
		[]string{nssm, "set", serviceName, "Start", "SERVICE_AUTO_START"},
		// By default, NSSM installs as LocalSystem, which we need since we call WTSQueryUserToken.
		// So let's not set it.
		// []string{nssm, "set", serviceName, "ObjectName", ".\\" + user.Name, user.Password},
		[]string{nssm, "set", serviceName, "Type", "SERVICE_WIN32_OWN_PROCESS"},
		[]string{nssm, "set", serviceName, "AppPriority", "NORMAL_PRIORITY_CLASS"},
		[]string{nssm, "set", serviceName, "AppNoConsole", "1"},
		[]string{nssm, "set", serviceName, "AppAffinity", "All"},
		[]string{nssm, "set", serviceName, "AppStopMethodSkip", "0"},
		[]string{nssm, "set", serviceName, "AppStopMethodConsole", "1500"},
		[]string{nssm, "set", serviceName, "AppStopMethodWindow", "1500"},
		[]string{nssm, "set", serviceName, "AppStopMethodThreads", "1500"},
		[]string{nssm, "set", serviceName, "AppThrottle", "1500"},
		[]string{nssm, "set", serviceName, "AppExit", "Default", "Exit"},
		[]string{nssm, "set", serviceName, "AppRestartDelay", "0"},
		[]string{nssm, "set", serviceName, "AppStdout", filepath.Join(dir, "generic-worker-service.log")},
		[]string{nssm, "set", serviceName, "AppStderr", filepath.Join(dir, "generic-worker-service.log")},
		[]string{nssm, "set", serviceName, "AppStdoutCreationDisposition", "4"},
		[]string{nssm, "set", serviceName, "AppStderrCreationDisposition", "4"},
		[]string{nssm, "set", serviceName, "AppRotateFiles", "1"},
		[]string{nssm, "set", serviceName, "AppRotateOnline", "1"},
		[]string{nssm, "set", serviceName, "AppRotateSeconds", "3600"},
		[]string{nssm, "set", serviceName, "AppRotateBytes", "0"},
	)
}

func ExePath() (string, error) {
	log.Printf("Command args: %#v", os.Args)
	prog := os.Args[0]
	p, err := filepath.Abs(prog)
	if err != nil {
		return "", err
	}
	fi, err := os.Stat(p)
	if err == nil {
		if !fi.Mode().IsDir() {
			return p, nil
		}
		err = fmt.Errorf("%s is directory", p)
	}
	if filepath.Ext(p) == "" {
		p += ".exe"
		fi, err = os.Stat(p)
		if err == nil {
			if !fi.Mode().IsDir() {
				return p, nil
			}
			err = fmt.Errorf("%s is directory", p)
		}
	}
	return "", err
}

func (task *TaskRun) formatCommand(index int) string {
	return task.Payload.Command[index]
}

// see http://ss64.com/nt/icacls.html
func makeDirReadableForTaskUser(task *TaskRun, dir string) error {
	// It doesn't concern us if config.RunTasksAsCurrentUser is set or not
	// because files inside task directory should be owned/managed by task user
	task.Infof("[mounts] Granting %v full control of '%v'", taskContext.LogonSession.User.Name, dir)
	err := runtime.RunCommands(
		false,
		[]string{"icacls", dir, "/grant:r", taskContext.LogonSession.User.Name + ":(OI)(CI)F"},
	)
	if err != nil {
		return fmt.Errorf("[mounts] Not able to make directory %v writable for %v: %v", dir, taskContext.LogonSession.User.Name, err)
	}
	return nil
}

// see http://ss64.com/nt/icacls.html
func makeDirUnreadableForTaskUser(task *TaskRun, dir string) error {
	// It doesn't concern us if config.RunTasksAsCurrentUser is set or not
	// because files inside task directory should be owned/managed by task user
	task.Infof("[mounts] Denying %v access to '%v'", taskContext.LogonSession.User.Name, dir)
	err := runtime.RunCommands(
		false,
		[]string{"icacls", dir, "/remove:g", taskContext.LogonSession.User.Name},
	)
	if err != nil {
		return fmt.Errorf("[mounts] Not able to make directory %v unreadable for %v: %v", dir, taskContext.LogonSession.User.Name, err)
	}
	return nil
}

// The windows implementation of os.Rename(...) doesn't allow renaming files
// across drives (i.e. copy and delete semantics) - this alternative
// implementation is identical to the os.Rename(...) implementation, but
// additionally sets the flag windows.MOVEFILE_COPY_ALLOWED in order to cater
// for oldpath and newpath being on different drives. See:
// https://msdn.microsoft.com/en-us/library/windows/desktop/aa365240(v=vs.85).aspx
func RenameCrossDevice(oldpath, newpath string) (err error) {
	var to, from *uint16
	from, err = syscall.UTF16PtrFromString(oldpath)
	if err != nil {
		return
	}
	to, err = syscall.UTF16PtrFromString(newpath)
	if err != nil {
		return
	}
	// this will work for files and directories on same drive, and even for
	// files on different drives, but not for directories on different drives
	err = windows.MoveFileEx(from, to, windows.MOVEFILE_REPLACE_EXISTING|windows.MOVEFILE_COPY_ALLOWED)

	// if we fail, could be a folder that needs to be moved to a different
	// drive - however, check it really is a folder, since otherwise we could
	// end up infinitely recursing between RenameCrossDevice and
	// RenameFolderCrossDevice, since they both call into each other
	if err != nil {
		var fi os.FileInfo
		fi, err = os.Stat(oldpath)
		if err != nil {
			return
		}
		if fi.IsDir() {
			err = RenameFolderCrossDevice(oldpath, newpath)
		}
	}
	return
}

func RenameFolderCrossDevice(oldpath, newpath string) (err error) {
	// recursively move files
	moveFile := func(path string, info os.FileInfo, inErr error) (outErr error) {
		if inErr != nil {
			return inErr
		}
		var relPath string
		relPath, outErr = filepath.Rel(oldpath, path)
		if outErr != nil {
			return
		}
		targetPath := filepath.Join(newpath, relPath)
		if info.IsDir() {
			outErr = os.Mkdir(targetPath, info.Mode())
		} else {
			outErr = RenameCrossDevice(path, targetPath)
		}
		return
	}
	err = filepath.Walk(oldpath, moveFile)
	if err != nil {
		return
	}
	err = os.RemoveAll(oldpath)
	return
}

func (task *TaskRun) addUserToGroups(groups []string) (updatedGroups []string, notUpdatedGroups []string) {
	if len(groups) == 0 {
		return []string{}, []string{}
	}
	for _, group := range groups {
		err := runtime.RunCommands(false, []string{"net", "localgroup", group, "/add", taskContext.LogonSession.User.Name})
		if err == nil {
			updatedGroups = append(updatedGroups, group)
		} else {
			notUpdatedGroups = append(notUpdatedGroups, group)
		}
	}
	return
}

func (task *TaskRun) removeUserFromGroups(groups []string) (updatedGroups []string, notUpdatedGroups []string) {
	if len(groups) == 0 {
		return []string{}, []string{}
	}
	for _, group := range groups {
		err := runtime.RunCommands(false, []string{"net", "localgroup", group, "/delete", taskContext.LogonSession.User.Name})
		if err == nil {
			updatedGroups = append(updatedGroups, group)
		} else {
			notUpdatedGroups = append(notUpdatedGroups, group)
		}
	}
	return
}

func RedirectAppData(hUser syscall.Token, folder string) (err error) {
	err = win32.SetAndCreateFolder(hUser, &win32.FOLDERID_RoamingAppData, filepath.Join(folder, "Roaming"))
	if err != nil {
		return
	}
	return win32.SetAndCreateFolder(hUser, &win32.FOLDERID_LocalAppData, filepath.Join(folder, "Local"))
}

func defaultTasksDir() string {
	return win32.ProfilesDirectory()
}

func UACEnabled() bool {
	k, err := registry.OpenKey(registry.LOCAL_MACHINE, `SOFTWARE\Microsoft\Windows\CurrentVersion\Policies\System`, registry.QUERY_VALUE)
	if err != nil {
		return false
	}
	defer k.Close()
	var enableLUA uint64
	enableLUA, _, err = k.GetIntegerValue("EnableLUA")
	if err != nil {
		return false
	}
	return enableLUA == 1
}

func AutoLogonCredentials() (username, password string) {
	k, err := registry.OpenKey(registry.LOCAL_MACHINE, `SOFTWARE\Microsoft\Windows NT\CurrentVersion\Winlogon`, registry.QUERY_VALUE)
	if err != nil {
		log.Printf("Hit error reading Winlogon registry key - assume no autologon set: %v", err)
		return
	}
	defer k.Close()
	username, _, err = k.GetStringValue("DefaultUserName")
	if err != nil {
		log.Printf("Hit error reading winlogon DefaultUserName registry value - assume no autologon set: %v", err)
		return "", ""
	}
	password, _, err = k.GetStringValue("DefaultPassword")
	if err != nil {
		log.Printf("Hit error reading winlogon DefaultPassword registry value - assume no autologon set: %v", err)
		return "", ""
	}
	return
}

func chooseTaskDirName() string {
	taskDirName, _ := AutoLogonCredentials()
	if taskDirName == "" {
		return "task_" + strconv.Itoa(int(time.Now().Unix()))
	}
	return taskDirName
}

func unsetAutoLogon() {
	err := SetAutoLogin(
		&runtime.OSUser{},
	)
	if err != nil {
		panic(err)
	}
}

func deleteTaskDirs() {
	removeTaskDirs(win32.ProfilesDirectory())
	removeTaskDirs(config.TasksDir)
}

func (task *TaskRun) SetLoginInfo() (err error) {
	task.LoginInfo = &process.LoginInfo{}
	if !config.RunTasksAsCurrentUser {
		var hToken syscall.Token
		hToken, err = win32.InteractiveUserToken(time.Minute)
		if err != nil {
			return
		}
		task.LoginInfo.HUser = hToken
	}
	return
}

func (task *TaskRun) RefreshLoginSession() {
	// On Windows we need to call LogonUser to get new access token with the group changes
	if task.LoginInfo != nil && task.LoginInfo.HUser != 0 {
		// DumpTokenInfo(task.LoginInfo.HUser)

		// This is the SID of "Everyone" group
		// TODO: we should probably change this to the logon SID of the user
		sid := "S-1-1-0"
		// no need to grant if already granted
		if sidsThatCanControlDesktopAndWindowsStation[sid] {
			log.Printf("SID %v found in %#v - no need to grant access!", sid, sidsThatCanControlDesktopAndWindowsStation)
		} else {
			log.Printf("SID %v NOT found in %#v - granting access...", sid, sidsThatCanControlDesktopAndWindowsStation)

			// We want to run generic-worker exe, which is os.Args[0] if we are running generic-worker, but if
			// we are running tests, os.Args[0] will be the test executable, so then we use relative path to
			// installed binary. This hack will go if we can use ImpersonateLoggedOnUser / RevertToSelf instead.
			var exe string
			if filepath.Base(os.Args[0]) == "generic-worker.exe" {
				exe = os.Args[0]
			} else {
				exe = `..\..\..\..\bin\generic-worker.exe`
			}
			cmd, err := process.NewCommand([]string{exe, "grant-winsta-access", "--sid", sid}, cwd, []string{}, task.LoginInfo)
			cmd.DirectOutput(os.Stdout)
			log.Printf("About to run command: %#v", *(cmd.Cmd))
			if err != nil {
				panic(err)
			}
			result := cmd.Execute()
			if !result.Succeeded() {
				panic(fmt.Sprintf("Failed to grant everyone access to windows station and desktop:\n%v", result))
			}
			log.Printf("Granted %v full control of interactive windows station and desktop", sid)
			sidsThatCanControlDesktopAndWindowsStation[sid] = true
		}
		// logoutError := task.LoginInfo.Logout()
		// if logoutError != nil {
		// 	panic(logoutError)
		// }
	}
	user, pass := AutoLogonCredentials()
	loginInfo, logonError := process.NewLoginInfo(user, pass)
	if logonError != nil {
		// implies a serious bug
		panic(logonError)
	}
	// DumpTokenInfo(loginInfo.HUser)

	err := loginInfo.SetActiveConsoleSessionId()
	if err != nil {
		// implies a serious bug
		panic(fmt.Sprintf("Could not set token session information: %v", err))
	}
	// DumpTokenInfo(loginInfo.HUser)

	task.LoginInfo = loginInfo
}

func DumpTokenInfo(token syscall.Token) {
	log.Print("==================================================")
	primaryGroup, err := token.GetTokenPrimaryGroup()
	if err != nil {
		panic(err)
	}
	account, domain, accType, err := primaryGroup.PrimaryGroup.LookupAccount("")
	if err != nil {
		panic(err)
	}
	primaryGroupSid, err := primaryGroup.PrimaryGroup.String()
	if err != nil {
		panic(err)
	}
	log.Printf("Token Primary Group (%v): %v/%v (%#x)", primaryGroupSid, account, domain, accType)
	tokenUser, err := token.GetTokenUser()
	if err != nil {
		panic(err)
	}
	tokenUserSid, err := tokenUser.User.Sid.String()
	if err != nil {
		panic(err)
	}
	account, domain, accType, err = tokenUser.User.Sid.LookupAccount("")
	if err != nil {
		panic(err)
	}
	log.Printf("Token User (%v): %v/%v (%#x) - with attributes: %#x", tokenUserSid, account, domain, accType, tokenUser.User.Attributes)
	tokenSessionID, err := win32.GetTokenSessionID(token)
	if err != nil {
		panic(err)
	}
	log.Printf("Token Session ID: %#x", tokenSessionID)
	tokenUIAccess, err := win32.GetTokenUIAccess(token)
	if err != nil {
		panic(err)
	}
	log.Printf("Token UI Access: %#x", tokenUIAccess)
	wt := windows.Token(token)
	tokenGroups, err := wt.GetTokenGroups()
	if err != nil {
		panic(err)
	}
	groups := make([]windows.SIDAndAttributes, tokenGroups.GroupCount, tokenGroups.GroupCount)
	for i := uint32(0); i < tokenGroups.GroupCount; i++ {
		groups[i] = *(*windows.SIDAndAttributes)(unsafe.Pointer(uintptr(unsafe.Pointer(&tokenGroups.Groups[0])) + uintptr(i)*unsafe.Sizeof(tokenGroups.Groups[0])))
		groupSid, err := groups[i].Sid.String()
		if err != nil {
			panic(fmt.Errorf("WEIRD: got error: %v", err))
		}
		account, domain, accType, err := groups[i].Sid.LookupAccount("")
		if err != nil {
			log.Printf("Token Group (%v): <<NO_SID>> - with attributes: %#x", groupSid, groups[i].Attributes)
		} else {
			log.Printf("Token Group (%v): %v/%v (%#x) - with attributes: %#x", groupSid, account, domain, accType, groups[i].Attributes)
		}
	}

	log.Print("==================================================")
}

func GrantSIDFullControlOfInteractiveWindowsStationAndDesktop(sid string) (err error) {

	stdlibruntime.LockOSThread()
	defer stdlibruntime.UnlockOSThread()

	var winsta win32.Hwinsta
	if winsta, err = win32.GetProcessWindowStation(); err != nil {
		return
	}

	var winstaName string
	winstaName, err = win32.GetUserObjectName(syscall.Handle(winsta))
	if err != nil {
		return
	}

	var desktop win32.Hdesk
	desktop, err = win32.GetThreadDesktop(win32.GetCurrentThreadId())
	if err != nil {
		return
	}

	var desktopName string
	desktopName, err = win32.GetUserObjectName(syscall.Handle(desktop))
	if err != nil {
		return
	}

	fmt.Printf("Windows Station:   %v\n", winstaName)
	fmt.Printf("Desktop:           %v\n", desktopName)

	var everyone *syscall.SID
	everyone, err = syscall.StringToSid(sid)
	if err != nil {
		return
	}

	err = win32.AddAceToWindowStation(winsta, everyone)
	if err != nil {
		return
	}

	err = win32.AddAceToDesktop(desktop, everyone)
	if err != nil {
		return
	}
	return
}<|MERGE_RESOLUTION|>--- conflicted
+++ resolved
@@ -326,29 +326,6 @@
 		panic(err)
 	}
 
-<<<<<<< HEAD
-	// // See https://bugzilla.mozilla.org/show_bug.cgi?id=1439588#c38
-	// log.Print("icacls to make wrapper executable...")
-	// // Need brackets around 'x' as it is a specific right, not a simple right
-	// ccc = exec.Command("icacls", wrapper, "/grant", taskContext.LogonSession.User.Name+":f")
-	// ccc.Stdout = os.Stdout
-	// ccc.Stderr = os.Stderr
-	// err = ccc.Run()
-	// if err != nil {
-	// 	panic(err)
-	// }
-=======
-	// See https://bugzilla.mozilla.org/show_bug.cgi?id=1439588#c38
-	// Need brackets around 'x' as it is a specific right, not a simple right
-	ccc = exec.Command("icacls", wrapper, "/grant", taskContext.LogonSession.User.Name+":(x)")
-	// ccc.Stdout = os.Stdout
-	// ccc.Stderr = os.Stderr
-	err = ccc.Run()
-	if err != nil {
-		panic(err)
-	}
->>>>>>> 0e7f3ff3
-
 	// Now make the actual task a .bat script
 	fileContents := []byte(strings.Join([]string{
 		"@echo on",
@@ -363,30 +340,6 @@
 	if err != nil {
 		panic(err)
 	}
-
-<<<<<<< HEAD
-	// // See https://bugzilla.mozilla.org/show_bug.cgi?id=1439588#c38
-	// log.Print("icacls to make script executable...")
-	// // Need brackets around 'x' as it is a specific right, not a simple right
-	// ccc = exec.Command("icacls", script, "/grant", taskContext.LogonSession.User.Name+":f")
-	// ccc.Stdout = os.Stdout
-	// ccc.Stderr = os.Stderr
-	// err = ccc.Run()
-	// if err != nil {
-	// 	panic(err)
-	// }
-=======
-	// See https://bugzilla.mozilla.org/show_bug.cgi?id=1439588#c38
-	log.Print("icacls to make script executable...")
-	// Need brackets around 'x' as it is a specific right, not a simple right
-	ccc = exec.Command("icacls", script, "/grant", taskContext.LogonSession.User.Name+":(x)")
-	// ccc.Stdout = os.Stdout
-	// ccc.Stderr = os.Stderr
-	err = ccc.Run()
-	if err != nil {
-		panic(err)
-	}
->>>>>>> 0e7f3ff3
 
 	// log.Printf("Script %q:", script)
 	// log.Print("Contents:")

--- conflicted
+++ resolved
@@ -96,7 +96,6 @@
 }
 
 func prepareTaskEnvironment() error {
-<<<<<<< HEAD
 	// delete old task user first...
 	if taskContext.DesktopSession != nil {
 		err := taskContext.DesktopSession.Desktop.Close()
@@ -107,8 +106,6 @@
 		log.Print("No previous task user desktop, so no need to close any open desktops")
 	}
 	hUser := syscall.Handle(0)
-=======
->>>>>>> 92238ba8
 	if !config.RunTasksAsCurrentUser {
 		// username can only be 20 chars, uuids are too long, therefore use
 		// prefix (5 chars) plus seconds since epoch (10 chars) note, if we run
